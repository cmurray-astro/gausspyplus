--- conflicted
+++ resolved
@@ -2,12 +2,8 @@
 # @Date:   2019-02-18T16:27:12+01:00
 # @Filename: spectral_cube_functions.py
 # @Last modified by:   riener
-<<<<<<< HEAD
-# @Last modified time: 2019-03-17T10:13:42+01:00
-=======
-# @Last modified time: 2019-03-17T23:45:27+01:00
-
->>>>>>> 441d369e
+# @Last modified time: 2019-03-18T13:40:42+01:00
+
 
 import getpass
 import itertools
